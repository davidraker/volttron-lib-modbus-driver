# volttron-lib-modbus-driver

[![Eclipse VOLTTRON™](https://img.shields.io/badge/Eclips%20VOLTTRON--red.svg)](https://volttron.readthedocs.io/en/latest/)
![Python 3.10](https://img.shields.io/badge/python-3.10-blue.svg)
![Python 3.11](https://img.shields.io/badge/python-3.11-blue.svg)
![Passing?](https://github.com/VOLTTRON/volttron-lib-modbus-driver/actions/workflows/run-tests.yml/badge.svg)
[![pypi version](https://img.shields.io/pypi/v/volttron-lib-modbus-driver.svg)](https://pypi.org/project/volttron-lib-modbus-driver/)

> **Note**
> VOLTTRON’s modbus driver supports the Modbus over TCP/IP protocol only.


## Requires

* python >=3.10
* volttron-lib-base-driver
* pymodbus >= 2.3.5


# Documentation
More detailed documentation can be found on [ReadTheDocs](https://volttron.readthedocs.io/en/modular/). The RST source
of the documentation for this component is located in the "docs" directory of this repository.


<<<<<<< HEAD
* python >=3.10
* volttron >= 10.0
* volttron-lib-base-driver
* pymodbus >= 2.3.5
=======
# Installation
>>>>>>> 20e6efed

Before installing, VOLTTRON should be installed and running.  Its virtual environment should be active.
Information on how to install of the VOLTTRON platform can be found
[here](https://github.com/eclipse-volttron/volttron-core).

1. If it is not already, install the VOLTTRON Platform Driver Agent:

    ```shell
    vctl install volttron-platform-driver --vip-identity platform.driver --start
    ```

2. Install the volttron-lib-modbus-driver library.

    ```shell
    pip install volttron-lib-modbus-driver
    ```

3. Store device and registry files for the Modbus device to the Platform Driver configuration store:

    Create a driver configuration file called `modbus.config`. There are three arguments for the driver_config section of the device configuration file:

    * device_address:  IP Address of the device.

    * port: Port the device is listening on. Defaults to 502 which is the standard port for Modbus devices.

    * slave_id:  Slave ID of the device. Defaults to 0. Use 0 for no slave.

    This repo provides an example configuration in the file "modbus_example.config".

    Here is an example device configuration file:

    ```json
    {
        "driver_config": {"device_address": "10.0.0.4"},
        "driver_type": "modbus",
        "registry_config":"config://catalyst371.csv",
        "interval": 120,
        "timezone": "UTC",
        "campus": "campus",
        "building": "building",
        "unit": "modbus1",
        "heart_beat_point": "ESMMode"
    }
    ```

    Create another file called `mobus.csv`. This CSV file will be your modbus registry configuration file. Each row configures a point on the device.

    The following columns are required for each row:

    * Volttron Point Name - The name by which the platform and agents will refer to this point.

    * Units - Used for meta data when creating point information on the historian.

    * Modbus Register - A string representing how to interpret the binary format of the data register. The string takes two forms:

        * “BOOL” for coils and discrete inputs.

        * A format string for the Python struct module. See the [Python3 Struct docs](http://docs.python.org/3/library/struct.html) for full documentation. The supplied format string must only represent one value. See the documentation of your device to determine how to interpret the registers. Some Examples:

        * “>f” - A big endian 32-bit floating point number.

        * “<H” - A little endian 16-bit unsigned integer.

        * “>l” - A big endian 32-bit integer.

    * Writable - Either TRUE or FALSE. Determines if the point can be written to.

    * Point Address - Modbus address of the point. Cannot include any offset value, it must be the exact value of the address.

    * Mixed Endian - (Optional) Either TRUE or FALSE. For mixed endian values. This will reverse the order of the Modbus registers that make up this point before parsing the value or writing it out to the device. Has no effect on bit values.

    The following column is optional:

    * Default Value - The default value for the point. When the point is reverted by an agent it will change back to this value. If this value is missing it will revert to the last known value not set by an agent.

    Any additional columns will be ignored. It is common practice to include a Point Name or Reference Point Name to include the device documentation’s name for the point and Notes and Unit Details for additional information about a point.

    The following is an example of a Modbus registry configuration file:

    ```csv
    Reference Point Name,Volttron Point Name,Units,Units Details,Modbus Register,Writable,Point Address,Default Value,Notes
    CO2Sensor,ReturnAirCO2,PPM,0.00-2000.00,>f,FALSE,1001,,CO2 Reading 0.00-2000.0 ppm
    CO2Stpt,ReturnAirCO2Stpt,PPM,1000.00 (default),>f,TRUE,1011,1000,Setpoint to enable demand control ventilation
    Cool1Spd,CoolSupplyFanSpeed1,%,0.00 to 100.00 (75 default),>f,TRUE,1005,75,Fan speed on cool 1 call
    Cool2Spd,CoolSupplyFanSpeed2,%,0.00 to 100.00 (90 default),>f,TRUE,1007,90,Fan speed on Cool2 Call
    Damper,DamperSignal,%,0.00 - 100.00,>f,FALSE,1023,,Output to the economizer damper
    DaTemp,DischargeAirTemperature,F,(-)39.99 to 248.00,>f,FALSE,1009,,Discharge air reading
    ESMEconMin,ESMDamperMinPosition,%,0.00 to 100.00 (5 default),>f,TRUE,1013,5,Minimum damper position during the energy savings mode
    FanPower,SupplyFanPower, kW,0.00 to 100.00,>f,FALSE,1015,,Fan power from drive
    FanSpeed,SupplyFanSpeed,%,0.00 to 100.00,>f,FALSE,1003,,Fan speed from drive
    HeatCall1,HeatCall1,On / Off,on/off,BOOL,FALSE,1113,,Status indicator of heating stage 1 need
    HeartBeat,heartbeat,On / Off,on/off,BOOL,FALSE,1114,,Status indicator of heating stage 2 need
    ```

    Add modbus.csv and modbus.config to the configuration store:

    ```
    vctl config store platform.driver devices/campus/building/modbus modbus.config
    vctl config store platform.driver modbus.csv modbus.csv --csv
    ```

4. Observe Data

    To see data being published to the bus, install a [Listener Agent](https://pypi.org/project/volttron-listener/):

    ```
    vctl install volttron-listener --start
    ```

    Once installed, you should see the data being published by viewing the Volttron logs file that was created in step 2.
    To watch the logs, open a separate terminal and run the following command:

    ```
    tail -f <path to folder containing volttron.log>/volttron.log
    ```

# Development

Please see the following for contributing guidelines [contributing](https://github.com/eclipse-volttron/volttron-core/blob/develop/CONTRIBUTING.md).

Please see the following helpful guide about [developing modular VOLTTRON agents](https://github.com/eclipse-volttron/volttron-core/blob/develop/DEVELOPING_ON_MODULAR.md)


# Disclaimer Notice

This material was prepared as an account of work sponsored by an agency of the
United States Government.  Neither the United States Government nor the United
States Department of Energy, nor Battelle, nor any of their employees, nor any
jurisdiction or organization that has cooperated in the development of these
materials, makes any warranty, express or implied, or assumes any legal
liability or responsibility for the accuracy, completeness, or usefulness or any
information, apparatus, product, software, or process disclosed, or represents
that its use would not infringe privately owned rights.

Reference herein to any specific commercial product, process, or service by
trade name, trademark, manufacturer, or otherwise does not necessarily
constitute or imply its endorsement, recommendation, or favoring by the United
States Government or any agency thereof, or Battelle Memorial Institute. The
views and opinions of authors expressed herein do not necessarily state or
reflect those of the United States Government or any agency thereof.<|MERGE_RESOLUTION|>--- conflicted
+++ resolved
@@ -22,14 +22,7 @@
 of the documentation for this component is located in the "docs" directory of this repository.
 
 
-<<<<<<< HEAD
-* python >=3.10
-* volttron >= 10.0
-* volttron-lib-base-driver
-* pymodbus >= 2.3.5
-=======
 # Installation
->>>>>>> 20e6efed
 
 Before installing, VOLTTRON should be installed and running.  Its virtual environment should be active.
 Information on how to install of the VOLTTRON platform can be found
